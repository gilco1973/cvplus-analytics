import { defineConfig } from 'tsup';

export default defineConfig({
  entry: ['src/index.ts'],
  format: ['cjs', 'esm'],
<<<<<<< HEAD
  dts: false, // Temporarily disable DTS generation
=======
  dts: false, // Temporarily disabled due to project structure issues
>>>>>>> 687072a8
  clean: true,
  sourcemap: true,
  minify: false,
  target: 'node18',
  external: [
    'firebase',
    'firebase-admin', 
    'firebase-functions',
    '@cvplus/core',
    '@cvplus/auth',
    'stripe'
  ]
});<|MERGE_RESOLUTION|>--- conflicted
+++ resolved
@@ -3,11 +3,7 @@
 export default defineConfig({
   entry: ['src/index.ts'],
   format: ['cjs', 'esm'],
-<<<<<<< HEAD
-  dts: false, // Temporarily disable DTS generation
-=======
   dts: false, // Temporarily disabled due to project structure issues
->>>>>>> 687072a8
   clean: true,
   sourcemap: true,
   minify: false,
